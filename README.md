--- conflicted
+++ resolved
@@ -4,7 +4,8 @@
 
 <img src="https://github.com/user-attachments/assets/171a0cfc-f1e6-4070-94a0-eb83ef7c1163" alt="icon_512x512@2x" width="25%" />
 
-A minimal GUI app for managing your [Espanso](https://espanso.org/) text expansion matches, particularly useful for looking up and editing simple matches across YAML files. Built with PyYAML & PyQt6. Available across platforms.
+A minimal GUI app for managing your [Espanso](https://espanso.org/) text expansion matches, particularly useful for looking up and editing simple matches across YAML files. Built with PyYAML & PyQt6.
+DMG available for MacOS. Python installation available across platforms.
 
 <https://github.com/user-attachments/assets/47499f82-af35-42ba-9cab-21e8aa332cc5>
 
@@ -15,12 +16,7 @@
 - **Universal Binary Support** - Fixed "application is not supported on this Mac" error by building universal binary for both Intel and Apple Silicon architectures
 - **Full macOS Support** - Now works on all Mac systems including older Intel Macs and new Apple Silicon Macs
 
-<<<<<<< HEAD
 ### 🐛 Bug Fixes
-=======
-A minimal GUI app for managing your [Espanso](https://espanso.org/) text expansion matches. Built with PyYAML & PyQt6.
-DMG available for MacOS. Python installation available across platforms.
->>>>>>> 6e267a22
 
 - Fixed dialog workflow for creating new matches with validation errors
 - Improved file modification tracking for better save operations
